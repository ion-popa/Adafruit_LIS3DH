
// Basic demo for accelerometer readings from Adafruit LIS3DH

#include <Wire.h>
#include <SPI.h>
#include <Adafruit_LIS3DH.h>
#include <Adafruit_Sensor.h>

// Used for software SPI
#define LIS3DH_CLK 13
#define LIS3DH_MISO 12
#define LIS3DH_MOSI 11
// Used for hardware & software SPI
#define LIS3DH_CS 10

// software SPI
//Adafruit_LIS3DH lis = Adafruit_LIS3DH(LIS3DH_CS, LIS3DH_MOSI, LIS3DH_MISO, LIS3DH_CLK);
// hardware SPI
//Adafruit_LIS3DH lis = Adafruit_LIS3DH(LIS3DH_CS);
// I2C
Adafruit_LIS3DH lis = Adafruit_LIS3DH();

void setup(void) {
<<<<<<< HEAD
=======
#ifndef ESP8266
  while (!Serial) yield();     // will pause Zero, Leonardo, etc until serial console opens
#endif

>>>>>>> de0b7ee3
  Serial.begin(9600);
  while (!Serial) delay(10);     // will pause Zero, Leonardo, etc until serial console opens

  Serial.println("LIS3DH test!");
  
  if (! lis.begin(0x18)) {   // change this to 0x19 for alternative i2c address
    Serial.println("Couldnt start");
    while (1) yield();
  }
  Serial.println("LIS3DH found!");
  
  lis.setRange(LIS3DH_RANGE_4_G);   // 2, 4, 8 or 16 G!
  
  Serial.print("Range = "); Serial.print(2 << lis.getRange());  
  Serial.println("G");
}

void loop() {
  lis.read();      // get X Y and Z data at once
  // Then print out the raw data
  Serial.print("X:  "); Serial.print(lis.x); 
  Serial.print("  \tY:  "); Serial.print(lis.y); 
  Serial.print("  \tZ:  "); Serial.print(lis.z); 

  /* Or....get a new sensor event, normalized */ 
  sensors_event_t event; 
  lis.getEvent(&event);
  
  /* Display the results (acceleration is measured in m/s^2) */
  Serial.print("\t\tX: "); Serial.print(event.acceleration.x);
  Serial.print(" \tY: "); Serial.print(event.acceleration.y); 
  Serial.print(" \tZ: "); Serial.print(event.acceleration.z); 
  Serial.println(" m/s^2 ");

  Serial.println();
 
  delay(200); 
}<|MERGE_RESOLUTION|>--- conflicted
+++ resolved
@@ -21,13 +21,6 @@
 Adafruit_LIS3DH lis = Adafruit_LIS3DH();
 
 void setup(void) {
-<<<<<<< HEAD
-=======
-#ifndef ESP8266
-  while (!Serial) yield();     // will pause Zero, Leonardo, etc until serial console opens
-#endif
-
->>>>>>> de0b7ee3
   Serial.begin(9600);
   while (!Serial) delay(10);     // will pause Zero, Leonardo, etc until serial console opens
 
